"use client"

import { useState, useEffect } from "react"
import StudentDashboard from "../components/student-dashboard"
<<<<<<< HEAD
import { getGreeting } from "@/app/utils/greetings"
=======
import getTimeBasedGreeting from "@/utils/greetings"
>>>>>>> 8107b690

export default function StudentDashboardPage() {
  const [dashboardData, setDashboardData] = useState(null)
  const [loading, setLoading] = useState(true)
  const [error, setError] = useState(null)
  const [greetings, setGreetings] = useState({ greeting: "", wellWish: "" })

  useEffect(() => {
    const fetchData = async () => {
      setLoading(true)
      setError(null)
      try {
        const response = await fetch('/api/dashboard/student')

        if (!response.ok) {
          const errorData = await response.json()
          throw new Error(errorData.error || `HTTP error! status: ${response.status}`)
        }

        const data = await response.json()
        setDashboardData(data)
        
        // Set greetings based on user's name
        if (data.user?.fname) {
          setGreetings(getTimeBasedGreeting(data.user.fname))
        }
      } catch (e) {
        console.error("Failed to fetch dashboard data:", e)
        setError(e.message || "An unexpected error occurred")
      } finally {
        setLoading(false)
      }
    }

    fetchData()
  }, [])

  if (loading) {
    return <div>Loading dashboard...</div>
  }

  if (error) {
    return <div className="text-red-500 p-4">Error loading dashboard: {error}</div>
  }

  if (!dashboardData) {
    return <div>No data available.</div>
  }

  return (
    <div className="space-y-6">
      {/* Greetings Section */}
      <div className="space-y-1 pl-4 pt-2">
        <h1 className="text-3xl font-serif">{greetings.greeting}</h1>
        <p className="text-neutral-600 dark:text-neutral-400">{greetings.wellWish}</p>
      </div>
      
      <StudentDashboard dashboardData={dashboardData} loading={loading} />
    </div>
  )
}
<|MERGE_RESOLUTION|>--- conflicted
+++ resolved
@@ -2,11 +2,7 @@
 
 import { useState, useEffect } from "react"
 import StudentDashboard from "../components/student-dashboard"
-<<<<<<< HEAD
-import { getGreeting } from "@/app/utils/greetings"
-=======
 import getTimeBasedGreeting from "@/utils/greetings"
->>>>>>> 8107b690
 
 export default function StudentDashboardPage() {
   const [dashboardData, setDashboardData] = useState(null)
