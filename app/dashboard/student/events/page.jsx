--- conflicted
+++ resolved
@@ -138,29 +138,6 @@
                 <MapPin className="h-4 w-4 mr-2" />
                 <span>{event.location}</span>
               </div>
-<<<<<<< HEAD
-              <div className="flex items-center text-muted-foreground mb-1">
-                <Users className="h-4 w-4 mr-2" />
-                <span>{event.attendees} attendees</span>
-              </div>
-            </div>
-            <div className="mt-4 md:mt-0 flex flex-col gap-2">
-              <button
-                onClick={() => handleGenerateQR(event)}
-                className="flex items-center gap-2 px-4 py-2 bg-[#A91827] text-white rounded-lg hover:bg-[#A91827]/90 transition-colors"
-              >
-                <QrCode className="h-4 w-4" />
-                Generate Check-in QR
-              </button>
-              <button
-                onClick={() => handleViewHistory(event)}
-                className="flex items-center gap-2 px-4 py-2 bg-gray-100 dark:bg-gray-800 text-gray-700 dark:text-gray-300 rounded-lg hover:bg-gray-200 dark:hover:bg-gray-700 transition-colors"
-              >
-                <History className="h-4 w-4" />
-                View History
-              </button>
-            </div>
-=======
             </div>
             {/* <div className="mt-4 md:mt-0">
               <div className="flex items-center text-sm text-primary-foreground bg-primary px-3 py-1 rounded-full">
@@ -168,7 +145,6 @@
                 <span>{event.attendees} attending</span>
               </div>
             </div> */}
->>>>>>> 68936454
           </div>
           <p className="text-muted-foreground mb-4">{event.description}</p>
           <div className="flex flex-wrap gap-2">
@@ -178,8 +154,6 @@
               </span>
             ))}
           </div>
-<<<<<<< HEAD
-=======
           <div className="flex justify-between items-center">
             <Link
               href={`/events/${event.id}`}
@@ -200,14 +174,12 @@
               </div>
             )}
           </div>
->>>>>>> 68936454
         </div>
       </div>
     ))
   }
 
   return (
-<<<<<<< HEAD
     <div className="space-y-6">
       {/* QR Code Modal */}
       {showQRModal && selectedEvent && (
@@ -235,15 +207,6 @@
               </p>
             </div>
           </div>
-=======
-    <div className="min-h-screen bg-background pt-6 pb-12">
-      <div className="container mx-auto px-4 sm:px-6 lg:px-8">
-        {/* Page Header */}
-        <div className="flex flex-col md:flex-row md:items-center md:justify-between mb-6">
-          <div>
-            <h1 className="text-3xl font-bold mb-2">Events & Workshops</h1>
-            <p className="text-muted-foreground">Discover career development events and opportunities</p>
-          </div>
           {/* <div className="mt-4 md:mt-0">
             <Link
               href=""
@@ -253,44 +216,6 @@
               My Calendar
             </Link>
           </div> */}
->>>>>>> 68936454
-        </div>
-      )}
-
-      {/* Attendance History Modal */}
-      {attendanceHistory.length > 0 && (
-        <div className="fixed inset-0 bg-black/50 flex items-center justify-center z-50">
-          <div className="bg-white dark:bg-gray-800 rounded-lg p-6 max-w-md w-full mx-4">
-            <div className="flex justify-between items-center mb-4">
-              <h3 className="text-lg font-semibold">Attendance History</h3>
-              <button
-                onClick={() => setAttendanceHistory([])}
-                className="text-gray-500 hover:text-gray-700 dark:text-gray-400 dark:hover:text-gray-200"
-              >
-                ✕
-              </button>
-            </div>
-            <div className="space-y-4">
-              {attendanceHistory.map((record) => (
-                <div key={record.id} className="bg-gray-50 dark:bg-gray-700/50 rounded-lg p-4">
-                  <div className="flex items-center justify-between">
-                    <div>
-                      <p className="font-medium">Check-in</p>
-                      <p className="text-sm text-muted-foreground">
-                        {new Date(record.checkInTime).toLocaleString()}
-                      </p>
-                    </div>
-                    <div>
-                      <p className="font-medium">Check-out</p>
-                      <p className="text-sm text-muted-foreground">
-                        {new Date(record.checkOutTime).toLocaleString()}
-                      </p>
-                    </div>
-                  </div>
-                </div>
-              ))}
-            </div>
-          </div>
         </div>
       )}
 
