"use client"
<<<<<<< HEAD
import { LayoutDashboard, FileText, Calendar, BarChart3, Bell, Settings, UserPen, MessageCircle, FileUser, Map } from "lucide-react"
=======
import { LayoutDashboard, FileText, BarChart3, Bell, Settings, UserPen, MessageCircle, FileUser, CalendarClock } from "lucide-react"
>>>>>>> 5e1c1ec5
import Sidebar from "../sidebar"
import Dashboard from "@/app/dashboard/page"

// Define the navigation items for student
const studentNavItems = [
  { name: "Dashboard", href: "/dashboard/student", icon: LayoutDashboard },
  { name: "Profile", href: "/dashboard/student/profile", icon: UserPen },
  { name: "Resume", href: "/dashboard/student/resume", icon: FileUser },
  { name: "Career Roadmap", href: "/dashboard/student/career-roadmap", icon: Map },
  { name: "Internship Requests", href: "/dashboard/student/internship-request", icon: FileText },
  { name: "1-on-1 Sessions", href: "/dashboard/student/one-on-one", icon: CalendarClock },
  { name: "Attendance History", href: "/dashboard/student/attendance-history", icon: BarChart3 },
  { name: "Notifications", href: "/dashboard/student/notifications", icon: Bell },
  // { name: "Chat", href: "/dashboard/chat", icon: MessageCircle },
  // { name: "Settings", href: "/dashboard/settings", icon: Settings },
]

const StudentSidebar = (props) => {
  return <Sidebar navItems={studentNavItems} {...props} />
}

export default StudentSidebar


// Student Profile ------------------

// Dashboard
// Profile
// Resumes -- View, Update and Delete resumes
// Internship Request Letters -- Submit internship request letter [must meet specific requirements]
// 1-on-1 Sessions -- Book 1-on-1 Sessions with career advisor
// Attendance History -- Track session attendance {Sessions attended and missed}
// Notifications -- Notified of Current Career Session {30 mins notification}
////////////// Chat -- Send and recieve messages from admin { Future Implementation }
////////////// Settings

<|MERGE_RESOLUTION|>--- conflicted
+++ resolved
@@ -1,9 +1,5 @@
 "use client"
-<<<<<<< HEAD
-import { LayoutDashboard, FileText, Calendar, BarChart3, Bell, Settings, UserPen, MessageCircle, FileUser, Map } from "lucide-react"
-=======
-import { LayoutDashboard, FileText, BarChart3, Bell, Settings, UserPen, MessageCircle, FileUser, CalendarClock } from "lucide-react"
->>>>>>> 5e1c1ec5
+import { LayoutDashboard, FileText, Calendar, BarChart3, Bell, Settings, UserPen, MessageCircle, FileUser } from "lucide-react"
 import Sidebar from "../sidebar"
 import Dashboard from "@/app/dashboard/page"
 
